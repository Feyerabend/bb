
## Semantic Analysis

__Build__

```shell
make clean
make
make samples
make table
make interpret
```

We go back to the *Abstract Syntax Tree* (AST) for use in a preliminary *interpreter*. This gives us
more confidence in the compiler proceeds as expected. It also shows how the meaning and validity of
code. Another part of sematic analysis are error checks. Here they are simplified as print to the console.

__Execute__

First `make interpret` to see the samples executes. In the directory of 'tools' you'll find a Python
file: `ast_interpreter.py`. Run the file to see an execution of the programs.


### Analysis

Semantic analysis ensures logical correctness and adherence to program rules:

1. *Scope Management*: Each block or procedure maintains its own environment. Variables declared in one
   scope are isolated from others unless explicitly propagated.

2. *Type Checking*: Expressions are evaluated to ensure correct types (e.g. numeric operations). (Only
   one type here: integers)

3. *Consistency*: Constants and procedures cannot be re-declared. Assignments check for variable existence.

4. *Control Flow*: Ensures proper structure for blocks, calls, and recursion. Detects unreachable or
   malformed code.


#### Error Messages

1. *Syntax Errors*: Errors in JSON structure (e.g. invalid node types or unexpected formats).

2. *Semantic Errors*: Logical issues during interpretation, like undefined variables or unsupported
   operations.

3. *Runtime Errors*: Issues encountered while executing the interpreted program, such as division
   by zero or recursive depth limits.


### Parser changes


The following code demonstrates how the parser introduces the concept of a "main" block by marking
certain BLOCK nodes in the Abstract Syntax Tree (AST) based on the context of parsing.

```c
int final = FALSE;
..

<<<<<<< HEAD
=======
ASTNode *statement() {
    ..
    } else if (accept(BEGINSYM)) {
        ASTNode *blockNode = createNode(NODE_BLOCK, final ? "main" : NULL);
        do {
    ..
}
>>>>>>> 4a1fe121

ASTNode *block() {
    ASTNode *blockNode = createNode(NODE_BLOCK, final ? "main" : NULL);
    ..

    while (accept(PROCSYM)) {
        ..
        int wasFinal = final;
        final = FALSE;
        addChild(procNode, block());
        final = wasFinal;
        ..
        addChild(blockNode, procNode);
        ..
    }
    addChild(blockNode, statement());
    final = FALSE;
    return blockNode;
}
```

#### Explanation of Changes

`final`variable:

The final variable is a flag that determines whether the current block being parsed should be
marked as the "main" block. It helps differentiate the global main block from nested blocks
within procedures.

Marking the main Block:
- When a BEGIN symbol (BEGINSYM) is encountered, a BLOCK node is created. If final is TRUE,
  the block is labeled as "main".
- In the context of parsing the global scope, final is typically set to TRUE, ensuring the
  top-level executable block is marked as "main".

Nested Blocks:
- For nested blocks, such as those within procedures, the final flag is temporarily reset
  to FALSE to prevent marking them as "main".
- After processing a nested block, the original value of final is restored to ensure the
  parser's state is consistent.


#### Example Output

This setup produces an AST with the following structure:

```
PROGRAM
    BLOCK: main
        .. // the main executable
```

The "main" label distinguishes the primary executable block of the program, allowing the
interpreter or semantic analyzer to enforce rules related to program execution.

#### Semantic Constraint

A semantic constraint ensures that there is exactly one BLOCK: main in the program. If
multiple executable blocks are marked as "main", or if no "main" block exists, the parser
or a subsequent validation step raises an error. This constraint enforces the rule that
a program must have a single entry point, which is beneficial for correctness and execution
consistency.<|MERGE_RESOLUTION|>--- conflicted
+++ resolved
@@ -58,16 +58,6 @@
 int final = FALSE;
 ..
 
-<<<<<<< HEAD
-=======
-ASTNode *statement() {
-    ..
-    } else if (accept(BEGINSYM)) {
-        ASTNode *blockNode = createNode(NODE_BLOCK, final ? "main" : NULL);
-        do {
-    ..
-}
->>>>>>> 4a1fe121
 
 ASTNode *block() {
     ASTNode *blockNode = createNode(NODE_BLOCK, final ? "main" : NULL);

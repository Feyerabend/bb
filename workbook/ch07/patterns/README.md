--- conflicted
+++ resolved
@@ -91,13 +91,8 @@
 | [Command](./command/) | Behavioural | Encapsulate a request as an object | Undo/Redo, action queues, macro recording | GoF |
 | Observer           | Behavioural      | Notify dependent objects of state changes                        | GUIs, event systems, data binding                | GoF            |
 | [State](./state/) | Behavioural | Change object behaviour based on internal state | Game AI, UI modes | GoF |
-<<<<<<< HEAD
-| Decorator          | Structural      | Add behaviour to objects dynamically                              | I/O streams, middleware pipelines                | GoF            |
-| [Adapter](./adapter/) | Structural | Convert one interface to another | Legacy code integration, wrapper libraries | GoF |
-=======
 | [Decorator](./decorator/) | Structural | Add behaviour to objects dynamically | I/O streams, middleware pipelines | GoF |
 | Adapter            | Structural      | Convert one interface to another                                 | Legacy code integration, wrapper libraries       | GoF            |
->>>>>>> bc7d63f7
 | [Facade](./facade/) | Structural | Provide a unified interface to a set of interfaces in a subsystem | Simplifying complex libraries, subsystems, APIs | GoF |
 | [Composite](./composite/) | Structural | Treat objects and groups uniformly | Scene graphs, file system trees | GoF |
 | [Factory Method](./factory/) | Creational | Define interface for creating objects, let subclass decide | Plugin creation, document editors | GoF |
